--- conflicted
+++ resolved
@@ -48,7 +48,6 @@
     print("=" * 60)
 
 def show_menu():
-<<<<<<< HEAD
     inventory_sync_interval_hours = os.getenv("INVENTORY_SYNC_INTERVAL_HOURS", "6")
     customer_marketing_sync_interval_hours = os.getenv("CUSTOMER_MARKETING_SYNC_INTERVAL_HOURS", "6")
     """Display the main menu options"""
@@ -57,15 +56,6 @@
     print(f"2. 📦 Inventory Sync - Sync inventory quantities to variant metafields every {inventory_sync_interval_hours} hours")
     print(f"3. 👥 Customer Marketing Sync - Sync customer marketing preferences to metafields every {customer_marketing_sync_interval_hours} hours")
     print("4. 🚀 More scripts coming soon...")
-=======
-    inventory_sync_interval = os.getenv("INVENTORY_SYNC_INTERVAL", "6h")
-    interval_display = format_interval_display(inventory_sync_interval)
-    """Display the main menu options"""
-    print("\n📋 Available Scripts:")
-    print("1. 🔄 Dynamic Collections - Auto-update Shopify collections based on Airtable sales data")
-    print(f"2. 📦 Inventory Sync - Sync inventory quantities to variant metafields every {interval_display}")
-    print("3. 🚀 More scripts coming soon...")
->>>>>>> 0db7500d
     print("\n0. 🚪 Exit")
     print("-" * 60)
 
